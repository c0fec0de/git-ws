--- conflicted
+++ resolved
@@ -6,8 +6,5 @@
 poetry.lock
 build
 /docs/api
-<<<<<<< HEAD
 /.vscode
-=======
-dist/
->>>>>>> 362b088c
+dist/