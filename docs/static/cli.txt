--- conflicted
+++ resolved
@@ -8,26 +8,11 @@
   -h, --help     Show this message and exit.
 
 Commands:
-<<<<<<< HEAD
-  clone            Create a git clone, initialize AnyRepo workspace and...
-  config           Read and modify configuration values.
-  create-manifest  Create Manifest.
-  diff             Run 'git diff' on projects.
-  fetch            Run 'git fetch' on projects.
-  foreach          Run 'command' on projects.
-  git              Run git command on projects.
-  info             AnyRepo Information.
-  init             Initialize AnyRepo workspace and create all dependent...
-  manifest         Manifest Information.
-  pull             Run 'git pull' on projects.
-  rebase           Run 'git rebase' on projects.
-  status           Run 'git status' on projects.
-  update           Create/update all dependent git clones.
-=======
   add       Run 'git add' on paths and choose the right git clone...
   checkout  Run 'git checkout' on paths and choose the right git clone...
   clone     Create a git clone, initialize AnyRepo workspace and create...
   commit    Run 'git commit' on paths and choose the right git clone...
+  config    Read and modify configuration values.
   deinit    Deinitialize AnyRepo workspace.
   diff      Run 'git diff' on projects.
   fetch     Run 'git fetch' on projects.
@@ -41,5 +26,4 @@
   rebase    Run 'git rebase' on projects.
   reset     Run 'git reset' on paths and choose the right git clone...
   status    Run 'git status' (displayed paths include the actual clone...
-  update    Create/update all dependent git clones.
->>>>>>> 0ba760ae
+  update    Create/update all dependent git clones.