"""General Constants."""

from pathlib import Path

from appdirs import site_config_dir, user_config_dir

ANYREPO_PATH = Path(".anyrepo")
"""The sub-folder in which the tool stores workspace related data."""

INFO_PATH = ANYREPO_PATH / "info.toml"
<<<<<<< HEAD
MANIFEST_PATH_DEFAULT: Path = Path("anyrepo.toml")
=======

MANIFEST_PATH_DEFAULT: Path = Path("anyrepo.toml")
"""
The default path to the manifest file.
"""
>>>>>>> 7593acc1

APP_NAME = "AnyRepo"
APP_AUTHOR = "c0fec0de"

SYSTEM_CONFIG_DIR = site_config_dir(APP_NAME, appauthor=APP_AUTHOR)
<<<<<<< HEAD
USER_CONFIG_DIR = user_config_dir(APP_NAME, appauthor=APP_AUTHOR)
=======
"""The default location where to look for system wide configuration files."""

USER_CONFIG_DIR = user_config_dir(APP_NAME, appauthor=APP_AUTHOR)
"""The default location where to look for user configuration files."""
>>>>>>> 7593acc1
<|MERGE_RESOLUTION|>--- conflicted
+++ resolved
@@ -8,25 +8,17 @@
 """The sub-folder in which the tool stores workspace related data."""
 
 INFO_PATH = ANYREPO_PATH / "info.toml"
-<<<<<<< HEAD
-MANIFEST_PATH_DEFAULT: Path = Path("anyrepo.toml")
-=======
 
 MANIFEST_PATH_DEFAULT: Path = Path("anyrepo.toml")
 """
 The default path to the manifest file.
 """
->>>>>>> 7593acc1
 
 APP_NAME = "AnyRepo"
 APP_AUTHOR = "c0fec0de"
 
 SYSTEM_CONFIG_DIR = site_config_dir(APP_NAME, appauthor=APP_AUTHOR)
-<<<<<<< HEAD
-USER_CONFIG_DIR = user_config_dir(APP_NAME, appauthor=APP_AUTHOR)
-=======
 """The default location where to look for system wide configuration files."""
 
 USER_CONFIG_DIR = user_config_dir(APP_NAME, appauthor=APP_AUTHOR)
-"""The default location where to look for user configuration files."""
->>>>>>> 7593acc1
+"""The default location where to look for user configuration files."""