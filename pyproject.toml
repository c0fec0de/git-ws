[tool.poetry]
name = "anyrepo"
version = "0.1.0"
description = "Multi Repository Management Tool"
authors = []

[tool.poetry.scripts]
anyrepo = 'anyrepo._cli:main'

[tool.poetry.dependencies]
python = '>=3.7,<4'
click = '>=8.0.0'
coloredlogs = '*'
pydantic = '>=1.10.0'
tomlkit = '*'
appdirs = "^1.4.4"

[tool.poetry.dev-dependencies]
black = '>=21.9b0'
coverage = '>=6.4.4'
isort = '>=5.9'
mypy = "^0.971"
pylint = '>=2.13.5'
pytest = '>=6.2'
sphinx = '>=5.1.1'
sphinx-rtd-theme = ">=1.0.0"
types-PyYAML = '*'
<<<<<<< HEAD
tabulate = '*'

=======
types-appdirs = "^1.4.3"
>>>>>>> f6d717da

[build-system]
requires = ["poetry-core>=1.0.0"]
build-backend = "poetry.core.masonry.api"


[tool.black]
line-length = 120
include = '\.pyi?$'
exclude = '''
/(
    \.eggs
  | \.git
  | \.mypy_cache
  | \.venv
  | \.tox
  | build
  | dist
  | setup\.py
)/
'''

[tool.isort]
profile = "black"
line_length = 120

[tool.coverage.report]
exclude_lines = [
    'return NotImplemented',
    'pragma: no cover'
]


[tool.pylint.'MESSAGES CONTROL']
max-line-length = 120
extension-pkg-whitelist = "pydantic"
disable = [
    'redefined-outer-name',
    'fixme', # Remove me before release
    'unused-argument', # Remove me before release
    'no-self-use', # Remove me before release
]

[tool.tox]
legacy_tox_ini = """
[tox]
envlist = py
isolated_build = True

[tox:.package]
basepython = python3

[testenv]
allowlist_externals = *
commands =
    poetry install
    black .
    isort .
    coverage run --branch -m pytest --doctest-glob=docs/*.rst --doctest-modules --ignore-glob=tests/testdata* --ignore=docs/conf.py --log-level=DEBUG -vv --junitxml=report.xml
    coverage report
    coverage html
    coverage xml
    pylint anyrepo tests
    mypy anyrepo
    make html -C docs
"""<|MERGE_RESOLUTION|>--- conflicted
+++ resolved
@@ -24,13 +24,9 @@
 pytest = '>=6.2'
 sphinx = '>=5.1.1'
 sphinx-rtd-theme = ">=1.0.0"
+tabulate = '*'
+types-appdirs = ">=1.4.3"
 types-PyYAML = '*'
-<<<<<<< HEAD
-tabulate = '*'
-
-=======
-types-appdirs = "^1.4.3"
->>>>>>> f6d717da
 
 [build-system]
 requires = ["poetry-core>=1.0.0"]
