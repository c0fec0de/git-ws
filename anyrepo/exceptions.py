"""Collection Of All Exceptions Which Might Occur."""

from pathlib import Path


class UninitializedError(RuntimeError):
    """AnyRepo Workspace has not been initialized."""

    def __init__(self):
        super().__init__("anyrepo has not been initialized yet.")


class InitializedError(RuntimeError):
    """AnyRepo Workspace has been initialized."""

    def __init__(self, path):
        super().__init__(f"anyrepo has already been initialized yet at {path!s}.")
        self.path = path


class NoGitError(RuntimeError):
    """Git Clone has not been initialized."""

    def __init__(self):
        super().__init__("git clone has not been initialized yet.")


class ManifestNotFoundError(RuntimeError):
    """Manifest File has not been found."""

    def __init__(self, path):
        super().__init__(f"Manifest has not been found at {path!s}")
        self.path = path


class ManifestExistError(RuntimeError):
    """Manifest already exists."""

    def __init__(self, path):
        super().__init__(f"Manifest exists at {path!s}.")


class OutsideWorkspaceError(RuntimeError):
    """Project is located outside of Workspace."""

    def __init__(self, path, project_path):
        super().__init__(f"Project {project_path!s} is located outside {path!s}")
        self.path = path
        self.project_path = project_path


class ManifestError(RuntimeError):
    """Manifest Error."""

    def __init__(self, path, details):
        super().__init__(f"Manifest {path} is broken: {details}")
        self.path = path
        self.details = details


<<<<<<< HEAD
class InvalidConfigurationFileError(RuntimeError):
    """A configuration file is invalid and cannot be used."""

    def __init__(self, path: Path, details: str):
        super().__init__(f"The configuration file {path} cannot be read: {details}")
        self.path = path
        self.details = details


class InvalidConfigurationLocationError(RuntimeError):
    """An invalid location for configuration data has been used."""

    def __init__(self, location: str):
        super().__init__(f"The configuration location {location} is not known")
        self.location = location
=======
class GitCloneMissingError(RuntimeError):
    """Git Clone Missing Error."""

    def __init__(self, project_path):
        super().__init__(f"Git Clone {project_path} is missing.")
        self.project_path = project_path
>>>>>>> 362b088c
<|MERGE_RESOLUTION|>--- conflicted
+++ resolved
@@ -58,7 +58,6 @@
         self.details = details
 
 
-<<<<<<< HEAD
 class InvalidConfigurationFileError(RuntimeError):
     """A configuration file is invalid and cannot be used."""
 
@@ -74,11 +73,11 @@
     def __init__(self, location: str):
         super().__init__(f"The configuration location {location} is not known")
         self.location = location
-=======
+
+
 class GitCloneMissingError(RuntimeError):
     """Git Clone Missing Error."""
 
     def __init__(self, project_path):
         super().__init__(f"Git Clone {project_path} is missing.")
-        self.project_path = project_path
->>>>>>> 362b088c
+        self.project_path = project_path