--- conflicted
+++ resolved
@@ -336,11 +336,7 @@
         _LOGGER.info("Git(%r).rebase()", str(self.path))
         self._run(("rebase",))
 
-<<<<<<< HEAD
-    def add(self, paths: Optional[Tuple[Path, ...]] = None, force: bool = False, all_: bool = False):
-=======
     def add(self, paths: Optional[Paths] = None, force: bool = False, all_: bool = False):
->>>>>>> ac0400f0
         """
         Add.
 
@@ -437,11 +433,7 @@
             if line:
                 yield FileStatus.from_str(line)
 
-<<<<<<< HEAD
-    def diff(self, paths: Optional[Tuple[Path, ...]] = None, prefix: Optional[Path] = None):
-=======
     def diff(self, paths: Optional[Paths] = None, prefix: Optional[Path] = None):
->>>>>>> ac0400f0
         """
         Display Git Diff.
 
